import { z } from "zod";

import { createTRPCRouter, publicProcedure, protectedProcedure } from "../trpc";

export const exampleRouter = createTRPCRouter({
  hello: publicProcedure
    .input(z.object({ text: z.string() }))
    .query(({ input }) => {
      return {
        greeting: `Hello ${input.text}`,
      };
    }),
<<<<<<< HEAD

=======
>>>>>>> 6d627a96
  getSecretMessage: protectedProcedure.query(() => {
    return "you can now see this secret message!";
  }),
});<|MERGE_RESOLUTION|>--- conflicted
+++ resolved
@@ -10,10 +10,6 @@
         greeting: `Hello ${input.text}`,
       };
     }),
-<<<<<<< HEAD
-
-=======
->>>>>>> 6d627a96
   getSecretMessage: protectedProcedure.query(() => {
     return "you can now see this secret message!";
   }),
