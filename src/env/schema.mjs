// @ts-check
import { z } from "zod";

const requiredForProduction = () => process.env.NODE_ENV === "production"
    ? z.string().min(1).trim()
    : z.string().min(1).trim().optional()

/**
 * Specify your server-side environment variables schema here.
 * This way you can ensure the app isn't built with invalid env vars.
 */
export const serverSchema = z.object({
  DATABASE_URL: z.string().url(),
  NODE_ENV: z.enum(["development", "test", "production"]),
  NEXTAUTH_SECRET: requiredForProduction(),
  NEXTAUTH_URL: z.preprocess(
    // This makes Vercel deployments not fail if you don't set NEXTAUTH_URL
    // Since NextAuth.js automatically uses the VERCEL_URL if present.
    (str) => process.env.VERCEL_URL ?? str,
    // VERCEL_URL doesn't include `https` so it cant be validated as a URL
    process.env.VERCEL ? z.string() : z.string().url(),
  ),
  OPENAI_API_KEY: z.string(),

  GOOGLE_CLIENT_ID: requiredForProduction(),
  GOOGLE_CLIENT_SECRET: requiredForProduction(),
  GITHUB_CLIENT_ID: requiredForProduction(),
  GITHUB_CLIENT_SECRET: requiredForProduction(),
});

/**
 * You can't destruct `process.env` as a regular object in the Next.js
 * middleware, so you have to do it manually here.
 * @type {{ [k in keyof z.input<typeof serverSchema>]: string | undefined }}
 */
export const serverEnv = {
  DATABASE_URL: process.env.DATABASE_URL,
  NODE_ENV: process.env.NODE_ENV,
  NEXTAUTH_SECRET: process.env.NEXTAUTH_SECRET,
  NEXTAUTH_URL: process.env.NEXTAUTH_URL,
  OPENAI_API_KEY: process.env.OPENAI_API_KEY,
  GOOGLE_CLIENT_ID: process.env.GOOGLE_CLIENT_ID,
  GOOGLE_CLIENT_SECRET: process.env.GOOGLE_CLIENT_SECRET,
  GITHUB_CLIENT_ID: process.env.GITHUB_CLIENT_ID,
  GITHUB_CLIENT_SECRET: process.env.GITHUB_CLIENT_SECRET,
};

/**
 * Specify your client-side environment variables schema here.
 * This way you can ensure the app isn't built with invalid env vars.
 * To expose them to the client, prefix them with `NEXT_PUBLIC_`.
 */
export const clientSchema = z.object({
  // NEXT_PUBLIC_CLIENTVAR: z.string(),
  NEXT_PUBLIC_VERCEL_ENV: z.enum(["production", "preview", "development"]),
<<<<<<< HEAD
=======
  NEXT_PUBLIC_STRIPE_DONATION_URL: z.string().url().optional()
>>>>>>> 712e2d2b
});

/**
 * You can't destruct `process.env` as a regular object, so you have to do
 * it manually here. This is because Next.js evaluates this at build time,
 * and only used environment variables are included in the build.
 * @type {{ [k in keyof z.input<typeof clientSchema>]: string | undefined }}
 */
export const clientEnv = {
  NEXT_PUBLIC_VERCEL_ENV: process.env.NEXT_PUBLIC_VERCEL_ENV ?? "development",
<<<<<<< HEAD
=======
  NEXT_PUBLIC_STRIPE_DONATION_URL: process.env.NEXT_PUBLIC_STRIPE_DONATION_URL
>>>>>>> 712e2d2b
};<|MERGE_RESOLUTION|>--- conflicted
+++ resolved
@@ -53,10 +53,7 @@
 export const clientSchema = z.object({
   // NEXT_PUBLIC_CLIENTVAR: z.string(),
   NEXT_PUBLIC_VERCEL_ENV: z.enum(["production", "preview", "development"]),
-<<<<<<< HEAD
-=======
   NEXT_PUBLIC_STRIPE_DONATION_URL: z.string().url().optional()
->>>>>>> 712e2d2b
 });
 
 /**
@@ -67,8 +64,5 @@
  */
 export const clientEnv = {
   NEXT_PUBLIC_VERCEL_ENV: process.env.NEXT_PUBLIC_VERCEL_ENV ?? "development",
-<<<<<<< HEAD
-=======
   NEXT_PUBLIC_STRIPE_DONATION_URL: process.env.NEXT_PUBLIC_STRIPE_DONATION_URL
->>>>>>> 712e2d2b
 };